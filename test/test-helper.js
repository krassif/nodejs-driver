var async = require('async');
var assert = require('assert');
var util = require('util');
var path = require('path');
var policies = require('../lib/policies');
var types = require('../lib/types');
var utils = require('../lib/utils.js');

util.inherits(RetryMultipleTimes, policies.retry.RetryPolicy);

var helper = {
  /**
   * Execute the query per each parameter array into paramsArray
   * @param {Connection|Client} con
   * @param {String} query
   * @param {Array} paramsArray Array of arrays of params
   * @param {Function} callback
   */
  batchInsert: function (con, query, paramsArray, callback) {
    async.mapSeries(paramsArray, function (params, next) {
      con.execute(query, params, {consistency: types.consistencies.one}, next);
    }, callback);
  },
  /**
   * Sync throws the error
   */
  throwop: function (err) {
    if (err) throw err;
  },
  noop: function () {
    //do nothing
  },
  /**
   * Uses the last parameter as callback, invokes it via setImmediate
   */
  callbackNoop: function () {
    var args = Array.prototype.slice.call(arguments);
    var cb = args[args.length-1];
    if (typeof cb !== 'function') {
      throw new Error('Helper method needs a callback as last parameter');
    }
    setImmediate(cb);
  },
  /**
   * @type {ClientOptions}
   */
  baseOptions: (function () {
    return {
      //required
      contactPoints: ['127.0.0.1'],
      // retry all queries multiple times (for improved test resiliency).
      policies: { retry: new RetryMultipleTimes(3) }
    };
  })(),
  /**
   * Returns a pseudo-random name in the form of 'ab{n}', n being an int zero padded with string length 16
   * @returns {string}
   */
  getRandomName: function (prefix) {
    if (!prefix) {
      prefix = 'ab';
    }
    var value = Math.floor(Math.random() * utils.maxInt);
    return prefix + ('000000000000000' + value.toString()).slice(-16);
  },
  ipPrefix: '127.0.0.',
  Ccm: Ccm,
  ccmHelper: {
    /**
     * @returns {Function}
     */
    start: function (nodeLength, options) {
      return (function (done) {
        new Ccm().startAll(nodeLength, options, function (err) {
          done(err);
        });
      });
    },
    remove: function (callback) {
      new Ccm().remove(callback);
    },
    removeIfAny: function (callback) {
      new Ccm().remove(function () {
        //ignore err
        if (callback) callback();
      });
    },
    /**
     * Adds a new node to the cluster
     * @param {Number} nodeIndex 1 based index of the node
     * @param {Function} callback
     */
    bootstrapNode: function (nodeIndex, callback) {
      var ipPrefix = helper.ipPrefix;
      new Ccm().exec([
        'add',
        'node' + nodeIndex,
        '-i',
        ipPrefix + nodeIndex,
        '-j',
        (7000 + 100 * nodeIndex).toString(),
        '-b'
      ], callback);
    },
    /**
     * @param {Number} nodeIndex 1 based index of the node
     * @param {Function} callback
     */
    startNode: function (nodeIndex, callback) {
      new Ccm().exec(['node' + nodeIndex, 'start'], callback);
    },
    exec: function (params, callback) {
      new Ccm().exec(params, callback);
    }
  },
  /**
   * Returns a cql string with a CREATE TABLE command containing all common types
   * @param {String} tableName
   * @returns {String}
   */
  createTableCql: function (tableName) {
    return  util.format('CREATE TABLE %s (' +
      '   id uuid primary key,' +
      '   ascii_sample ascii,' +
      '   text_sample text,' +
      '   int_sample int,' +
      '   bigint_sample bigint,' +
      '   float_sample float,' +
      '   double_sample double,' +
      '   decimal_sample decimal,' +
      '   blob_sample blob,' +
      '   boolean_sample boolean,' +
      '   timestamp_sample timestamp,' +
      '   inet_sample inet,' +
      '   timeuuid_sample timeuuid,' +
      '   map_sample map<text, text>,' +
      '   list_sample list<text>,' +
      '   list_sample2 list<int>,' +
      '   set_sample set<text>)', tableName);
  },
  /**
   * Returns a cql string with a CREATE TABLE command 1 partition key and 1 clustering key
   * @param {String} tableName
   * @returns {String}
   */
  createTableWithClusteringKeyCql: function (tableName) {
    return  util.format('CREATE TABLE %s (' +
    '   id1 uuid,' +
    '   id2 timeuuid,' +
    '   text_sample text,' +
    '   int_sample int,' +
    '   bigint_sample bigint,' +
    '   float_sample float,' +
    '   double_sample double,' +
    '   map_sample map<uuid, int>,' +
    '   list_sample list<timeuuid>,' +
    '   set_sample set<int>,' +
    '   PRIMARY KEY (id1, id2))', tableName);
  },
  createKeyspaceCql: function (keyspace, replicationFactor, durableWrites) {
    return util.format('CREATE KEYSPACE %s' +
      ' WITH replication = {\'class\': \'SimpleStrategy\', \'replication_factor\' : %d}' +
      ' AND durable_writes = %s;',
      keyspace,
      replicationFactor || 1,
      !!durableWrites
    );
  },
  assertValueEqual: function (val1, val2) {
    if (val1 === null && val2 === null) {
      return;
    }
    if (val1 instanceof Buffer && val2 instanceof Buffer) {
      val1 = val1.toString('hex');
      val2 = val2.toString('hex');
    }
    if ((val1 instanceof types.Long && val2 instanceof types.Long) ||
        (val1 instanceof Date && val2 instanceof Date) ||
        (val1 instanceof types.InetAddress && val2 instanceof types.InetAddress) ||
        (val1 instanceof types.Uuid && val2 instanceof types.Uuid)) {
      val1 = val1.toString();
      val2 = val2.toString();
    }
    if (util.isArray(val1) ||
        (val1.constructor && val1.constructor.name === 'Object') ||
        val1 instanceof helper.Map) {
      val1 = util.inspect(val1, {depth: null});
      val2 = util.inspect(val2, {depth: null});
    }
    assert.strictEqual(val1, val2);
  },
  assertInstanceOf: function (instance, constructor) {
    assert.notEqual(instance, null, 'Expected instance, obtained ' + instance);
    assert.ok(instance instanceof constructor, 'Expected instance of ' + constructor.name + ', actual constructor: ' + instance.constructor.name);
  },
  assertNotInstanceOf: function (instance, constructor) {
    assert.notEqual(instance, null, 'Expected instance, obtained ' + instance);
    assert.ok(!(instance instanceof constructor), 'Expected instance different than ' + constructor.name + ', actual constructor: ' + instance.constructor.name);
  },
  assertContains: function (value, searchValue, caseInsensitive) {
    assert.strictEqual(typeof value, 'string');
    var message = 'String: "%s" does not contain "%s"';
    if (caseInsensitive !== false) {
      value = value.toLowerCase();
      searchValue = searchValue.toLowerCase();
    }
    assert.ok(value.indexOf(searchValue) >= 0, util.format(message, value, searchValue));
  },
  /**
   * Returns a function that waits on schema agreement before executing callback
   * @param {Client} client
   * @param {Function} callback
   * @returns {Function}
   */
  waitSchema: function (client, callback) {
    return (function (err) {
      if (err) return callback(err);
      if (!client.hosts) {
        throw new Error('No hosts on Client')
      }
      if (client.hosts.length === 1) {
        return callback();
      }
      setTimeout(callback, 200 * client.hosts.length);
    });
  },
  /**
   * @returns {Function} A function with a single callback param, applying the fn with parameters
   */
  toTask: function (fn, context) {
    var params = Array.prototype.slice.call(arguments, 2);
    return (function (next) {
      params.push(next);
      fn.apply(context, params);
    });
  },
  wait: function (ms, callback) {
    if (!ms) {
      ms = 0;
    }
    return (function (err) {
      if (err) return callback(err);
      setTimeout(callback, ms);
    });
  },
  getCassandraVersion: function() {
    //noinspection JSUnresolvedVariable
    var version = process.env.TEST_CASSANDRA_VERSION;
    if (!version) {
      version = '2.1.4';
    }
    return version;
  },
  log: function(levels) {
    if (!levels) {
      levels = ['info', 'warning', 'error'];
    }
    return (function (l) {
      if (levels.indexOf(l) >= 0) {
        //noinspection JSUnresolvedVariable
        console.log.apply(console, arguments);
      }
    });
  },
  /**
   * @returns {Array}
   */
  fillArray: function (length, val) {
    var result = new Array(length);
    for (var i = 0; i < length; i++) {
      result[i] = val;
    }
    return result;
  },
  /**
   * @returns {Array}
   */
  iteratorToArray: function (iterator) {
    var result = [];
    var item = iterator.next();
    while (!item.done) {
      result.push(item.value);
      item = iterator.next();
    }
    return result;
  },
  /**
   * @param arr
   * @param {Function|String} predicate function to compare or property name to compare
   * @param val
   * @returns {*}
   */
  find: function (arr, predicate, val) {
    if (arr == null) {
      throw new TypeError('Array.prototype.find called on null or undefined');
    }
    if (typeof predicate === 'string') {
      var propName = predicate;
      predicate = function (item) {
        return (item && item[propName] === val);
      };
    }
    if (typeof predicate !== 'function') {
      throw new TypeError('predicate must be a function');
    }
    var value;
    for (var i = 0; i < arr.length; i++) {
      value = arr[i];
      if (predicate.call(null, value, i, arr)) {
        return value;
      }
    }
    return undefined;
  },
  /**
   * @param {Array} arr
   * @param {Function }predicate
   */
  first: function (arr, predicate) {
    var filterArr = arr.filter(predicate);
    if (filterArr.length === 0) {
      throw new Error('Item not found: ' + predicate);
    }
    return filterArr[0];
  },
  /**
   * Returns the values of an object
   * @param {Object} obj
   */
  values : function (obj) {
    var vals = [];
    for (var key in obj) {
      if (!obj.hasOwnProperty(key)) {
        continue;
      }
      vals.push(obj[key]);
    }
    return vals;
  },
  Map: MapPolyFill,
  Set: SetPolyFill,
  /**
   * Determines if test tracing is enabled
   */
  isTracing: function () {
    return (process.env.TEST_TRACE === 'on');
  },
  trace: function (format) {
    if (!helper.isTracing()) {
      return;
    }
    console.log('\t...' + util.format.apply(null, arguments));
  },
  /**
   * Version dependant it() method for mocha test case
   * @param {String} testVersion Minimum version of Cassandra needed for this test
   * @param {String} testCase Test case name
   * @param {Function} func
   */
  vit: function (testVersion, testCase, func) {
    var v = helper.getCassandraVersion().split('.').map(function (x) { return parseInt(x, 10);});
    var currentVersion = v[0] * 10000 + v[1] * 100 + v[2];
    v = testVersion.split('.');
    var minimumVersion = parseFloat(v[0]) * 10000 + (parseFloat(v[1]) || 0) * 100 + (parseFloat(v[2]) || 0);
    if (currentVersion >= minimumVersion) {
      //Mocha it() method
      //noinspection JSUnresolvedFunction
      it(testCase, func);
    }
  },

  /**
   * Given a {Host} returns the last octet of its ip address.
   * i.e. (127.0.0.247:9042) -> 247.
   *
   * @param {Host|string} host or host address to get ip address of.
   * @returns {string} Last octet of the host address.
   */
  lastOctetOf: function(host) {
    var address = typeof host == "string" ? host : host.address;
    var ipAddress = address.split(':')[0].split('.');
    return ipAddress[ipAddress.length-1];
  },
<<<<<<< HEAD
  /**
   * Returns a function, that when invoked shutdowns the client and callbacks
   * @param {Client} client
   * @param {Function} callback
   * @returns {Function}
   */
  finish: function (client, callback) {
    return (function (err) {
      assert.ifError(err);
      client.shutdown(callback);
    });
=======

  /**
   * The same as async.times, only no more than limit iterators will be
   * simultaneously running at any time.
   *
   * Note that the items are not processed in batches, so there is no guarantee
   * that the first limit iterator functions will complete before any others
   * are started.
   *
   * Taken from https://github.com/caolan/async/pull/560.
   *
   * @param count The number of times to run the function.
   * @param limit The maximum number of iterators to run at any time.
   * @param iterator The function to call n times.
   * @param callback The function to call on completion of iterators.
   */
  timesLimit: function(count, limit, iterator, callback) {
    var counter = [];
    for (var i = 0; i < count; i++) {
      counter.push(i);
    }

    return async.mapLimit(counter, limit, iterator, callback);
>>>>>>> bc4ad0de
  }
};

function Ccm() {
  //Use an instance to maintain state
}

/**
 * Removes previous and creates a new cluster (create, populate and start)
 * @param {Number|String} nodeLength number of nodes in the cluster. If multiple dcs, use the notation x:y:z:...
 * @param {{vnodes: Boolean, yaml: Array}} options
 * @param {Function} callback
 */
Ccm.prototype.startAll = function (nodeLength, options, callback) {
  var self = this;
  options = options || {};
  var version = helper.getCassandraVersion();
  helper.trace('Starting test C* cluster v%s with %s node(s)', version, nodeLength);
  async.series([
    function (next) {
      //it wont hurt to remove
      self.exec(['remove'], function () {
        //ignore error
        next();
      });
    },
    function (next) {
      var create = ['create', 'test', '-v', version];
      if (process.env.TEST_CASSANDRA_DIR) {
        create = ['create', 'test', '--install-dir=' + process.env.TEST_CASSANDRA_DIR];
        helper.trace('With', create[2]);
      }
      if (options.ssl) {
        create.push('--ssl', self.getPath('ssl'));
      }
      self.exec(create, helper.wait(options.sleep, next));
    },
    function (next) {
      if (!options.yaml) {
        return next();
      }
      var i = 0;
      async.whilst(
        function condition() {
          return i < options.yaml.length
        },
        function iterator(whilstNext) {
          self.exec(['updateconf', options.yaml[i++]], whilstNext);
        },
        next
      );
    },
    function (next) {
      var populate = ['populate', '-n', nodeLength.toString()];
      if (options.vnodes) {
        populate.push('--vnodes');
      }
      self.exec(populate, helper.wait(options.sleep, next));
    },
    function (next) {
      self.exec(['start', '--wait-for-binary-proto'], helper.wait(options.sleep, next));
    },
    self.waitForUp.bind(self)
  ], function (err) {
    callback(err);
  });
};

Ccm.prototype.exec = function (params, callback) {
  this.spawn('ccm', params, callback);
};

Ccm.prototype.spawn = function (processName, params, callback) {
  if (!callback) {
    callback = function () {};
  }
  params = params || [];
  var originalProcessName = processName;
  var spawn = require('child_process').spawn;
  if (process.platform.indexOf('win') === 0) {
    params = ['/c', processName].concat(params);
    processName = 'cmd.exe';
  }
  var p = spawn(processName, params);
  var stdoutArray= [];
  var stderrArray= [];
  var closing = 0;
  p.stdout.setEncoding('utf8');
  p.stderr.setEncoding('utf8');
  p.stdout.on('data', function (data) {
    stdoutArray.push(data);
  });

  p.stderr.on('data', function (data) {
    stderrArray.push(data);
  });

  p.on('close', function (code) {
    if (closing++ > 0) {
      //avoid calling multiple times
      return;
    }
    var info = {code: code, stdout: stdoutArray, stderr: stderrArray};
    var err = null;
    if (code !== 0) {
      err = new Error(
          'Error executing ' + originalProcessName + ':\n' +
          info.stderr.join('\n') +
          info.stdout.join('\n')
      );
      err.info = info;
    }
    callback(err, info);
  });
};

Ccm.prototype.remove = function (callback) {
  this.exec(['remove'], callback);
};

/**
 * Reads the logs to see if the cql protocol is up
 * @param callback
 */
Ccm.prototype.waitForUp = function (callback) {
  var started = false;
  var retryCount = 0;
  var self = this;
  async.whilst(function () {
    return !started && retryCount < 10;
  }, function iterator (next) {
    self.exec(['node1', 'showlog'], function (err, info) {
      if (err) return next(err);
      var regex = /Starting listening for CQL clients/mi;
      started = regex.test(info.stdout.join(''));
      retryCount++;
      if (!started) {
        //wait 1 sec between retries
        return setTimeout(next, 1000);
      }
      return next();
    });
  }, callback);
};

/**
 * Gets the path of the ccm
 * @param subPath
 */
Ccm.prototype.getPath = function (subPath) {
  var ccmPath = process.env.CCM_PATH;
  if (!ccmPath) {
    ccmPath = (process.platform === 'win32') ? process.env.HOMEPATH : process.env.HOME;
    ccmPath = path.join(ccmPath, 'workspace/tools/ccm');
  }
  return path.join(ccmPath, subPath);
};

/**
 * A polyfill of Map, valid for testing. It does not support update of values
 * @constructor
 */
function MapPolyFill(arr) {
  this.arr = arr || [];
  var self = this;
  Object.defineProperty(this, 'size', {
    get: function() { return self.arr.length; },
    configurable: false
  });
}

MapPolyFill.prototype.set = function (k, v) {
  this.arr.push([k, v]);
};

MapPolyFill.prototype.get = function (k) {
  return this.arr.filter(function (item) {
    return item[0] === k;
  })[0];
};

MapPolyFill.prototype.forEach = function (callback) {
  this.arr.forEach(function (item) {
    //first the value, then the key
    callback(item[1], item[0]);
  });
};

MapPolyFill.prototype.toString = function() {
  return this.arr.toString();
};

function SetPolyFill(arr) {
  this.arr = arr || [];
}

SetPolyFill.prototype.forEach = function (cb, thisArg) {
  this.arr.forEach(cb, thisArg);
};

SetPolyFill.prototype.add = function (x) {
  this.arr.push(x);
};

SetPolyFill.prototype.toString = function() {
  return this.arr.toString();
};

/**
 * A retry policy for testing purposes only, retries for a number of times
 * @param {Number} times
 * @constructor
 */
function RetryMultipleTimes(times) {
  this.times = times;
}

RetryMultipleTimes.prototype.onReadTimeout = function (requestInfo, consistency, received, blockFor, isDataPresent) {
  if (requestInfo.nbRetry > this.times) {
    return this.rethrowResult();
  }
  return this.retryResult();
};

RetryMultipleTimes.prototype.onUnavailable = function (requestInfo, consistency, required, alive) {
  if (requestInfo.nbRetry > this.times) {
    return this.rethrowResult();
  }
  return this.retryResult();
};

RetryMultipleTimes.prototype.onWriteTimeout = function (requestInfo, consistency, received, blockFor, writeType) {
  if (requestInfo.nbRetry > this.times) {
    return this.rethrowResult();
  }
  return this.retryResult();
};

module.exports = helper;<|MERGE_RESOLUTION|>--- conflicted
+++ resolved
@@ -381,7 +381,6 @@
     var ipAddress = address.split(':')[0].split('.');
     return ipAddress[ipAddress.length-1];
   },
-<<<<<<< HEAD
   /**
    * Returns a function, that when invoked shutdowns the client and callbacks
    * @param {Client} client
@@ -393,7 +392,7 @@
       assert.ifError(err);
       client.shutdown(callback);
     });
-=======
+  },
 
   /**
    * The same as async.times, only no more than limit iterators will be
@@ -417,7 +416,6 @@
     }
 
     return async.mapLimit(counter, limit, iterator, callback);
->>>>>>> bc4ad0de
   }
 };
 
